import axios from 'axios';
import { getApiBaseUrl } from './api-config';

// Use centralized API configuration
const API_BASE = getApiBaseUrl();

// Log the API URL in development
if (process.env.NODE_ENV !== 'production') {
  console.log('API URL configured as:', API_BASE, typeof window === 'undefined' ? '(server-side)' : '(client-side)');
}

// Create axios instance with dynamic base URL
export const api = axios.create({
  baseURL: API_BASE,
  headers: {
    'Content-Type': 'application/json',
  },
});

// Add debugging interceptors
/*
api.interceptors.request.use(
  (config) => {
    console.log('[DEBUG] API Request:', {
      method: config.method?.toUpperCase(),
      url: config.url,
      baseURL: config.baseURL,
      fullURL: `${config.baseURL}${config.url}`
    });
    return config;
  },
  (error) => {
    console.error('[DEBUG] API Request Error:', error);
    return Promise.reject(error);
  }
);

api.interceptors.response.use(
  (response) => {
    console.log('[DEBUG] API Response Success:', {
      status: response.status,
      url: response.config.url,
      data: response.data
    });
    return response;
  },
  (error) => {
    console.error('[DEBUG] API Response Error:', {
      status: error.response?.status,
      url: error.config?.url,
      data: error.response?.data,
      message: error.message
    });
    return Promise.reject(error);
  }
);
*/

// Add auth token to requests (only on client-side)
if (typeof window !== 'undefined') {
  api.interceptors.request.use(
    (config) => {
      const token = localStorage.getItem('token');
      const user = localStorage.getItem('user');
      
      console.log('[AUTH DEBUG] Request interceptor:', {
        url: config.url,
        hasToken: !!token,
        tokenPreview: token ? `${token.substring(0, 20)}...` : null,
        user: user ? JSON.parse(user) : null
      });
      
      if (token) {
        config.headers.Authorization = `Bearer ${token}`;
      }
      return config;
    },
    (error) => {
      return Promise.reject(error);
    }
  );

  // Handle auth errors (only on client-side)
  api.interceptors.response.use(
    (response) => response,
    (error) => {
      // Only redirect to login on 401 if not already on login/register pages
      if (error.response?.status === 401 && 
          !window.location.pathname.includes('/login') &&
          !window.location.pathname.includes('/cadastro')) {
        localStorage.removeItem('token');
        localStorage.removeItem('user');
        window.location.href = '/login';
      }
      return Promise.reject(error);
    }
  );
}


export interface LoginCredentials {
  email: string;
  password: string;
}

export interface RegisterData {
  name: string;
  email: string;
  password: string;
  role?: string;
}

export interface AuthResponse {
  token: string;
  user: {
    id: string;
    name: string;
    email: string;
    role: string;
  };
}

export interface OnboardingStatus {
  isComplete: boolean;
  requiresPartnerSetup: boolean;
  requiresPromoterSetup: boolean;
  user: {
    id: string;
    name: string;
    email: string;
    role: string;
    partnerId: string | null;
  };
  partner: Record<string, unknown> | null;
}

export interface PartnerSetupData {
  name: string;
  email: string;
  phone: string;
  document: string;
  documentType: 'CPF' | 'CNPJ';
  description?: string;
  hasPhysicalStore: boolean;
  address?: {
    street: string;
    number: string;
    complement?: string;
    neighborhood: string;
    city: string;
    state: string;
    zipCode: string;
  } | null;
}

export const authService = {
  async login(credentials: LoginCredentials): Promise<AuthResponse> {
    try {
      const response = await api.post('/api/auth/login', credentials);
      
      // Handle both response structures for compatibility
      const authData = response.data.data || response.data;
      
      if (!authData.token || !authData.user) {
        throw new Error('Invalid response structure from server');
      }
      
      return authData;
    } catch (error: unknown) {
      // Re-throw with cleaner error structure
      const axiosError = error as { response?: { data?: { error?: string }; status?: number } };
      if (axiosError.response?.data?.error) {
        throw new Error(axiosError.response.data.error);
      }
      if (axiosError.response?.status === 401) {
        throw new Error('Email ou senha inválidos');
      }
      throw new Error('Erro ao fazer login. Tente novamente.');
    }
  },

  async register(data: RegisterData): Promise<AuthResponse> {
    const response = await api.post('/api/auth/register', data);
    return response.data.data; // API returns {success: true, data: {user, token}}
  },

  async updateUser(userId: string, data: { name?: string; email?: string }): Promise<User> {
    const response = await api.put(`/api/users/${userId}`, data);
    return response.data.data || response.data;
  },

  async me(): Promise<AuthResponse['user']> {
    const response = await api.get('/api/auth/me');
    return response.data.data; // API returns {success: true, data: user}
  },

  async logout(): Promise<void> {
    await api.post('/api/auth/logout');
    if (typeof window !== 'undefined') {
      localStorage.removeItem('token');
      localStorage.removeItem('user');
    }
  },

  async verifyEmail(token: string): Promise<void> {
    const response = await api.post('/api/auth/verify-email', { token });
    return response.data;
  },

  async resendVerification(email: string): Promise<void> {
    const response = await api.post('/api/auth/resend-verification', { email });
    return response.data;
  },

  async forgotPassword(email: string): Promise<void> {
    const response = await api.post('/api/auth/forgot-password', { email });
    return response.data;
  },

  async refreshToken(): Promise<AuthResponse> {
    try {
      const response = await api.post('/api/auth/refresh');
      const authData = response.data.data || response.data;
      
      if (!authData.token || !authData.user) {
        throw new Error('Invalid response structure from server');
      }
      
      return authData;
    } catch (error: unknown) {
      const axiosError = error as { response?: { data?: { error?: string }; status?: number } };
      if (axiosError.response?.data?.error) {
        throw new Error(axiosError.response.data.error);
      }
      if (axiosError.response?.status === 401) {
        throw new Error('Invalid or expired refresh token');
      }
      throw new Error('Error refreshing token. Please login again.');
    }
  },
};

export const onboardingService = {
  async getStatus(): Promise<OnboardingStatus> {
    const response = await api.get('/api/onboarding/status');
    return response.data.data;
  },

  async completePartnerSetup(data: PartnerSetupData): Promise<{ token?: string }> {
    const response = await api.post('/api/onboarding/complete-partner', data);
    return response.data;
  }
};

export interface Product {
  id: string;
  name: string;
  description?: string;
  price: number;
  sku?: string;
  category: string;
  brand?: string;
  size?: string;
  color?: string;
  condition: 'NEW' | 'LIKE_NEW' | 'GOOD' | 'FAIR';
  status: 'AVAILABLE' | 'SOLD' | 'RESERVED' | 'INACTIVE';
  images: ProductImage[];
  partnerId: string;
  createdAt: string;
  updatedAt: string;
}

export interface ProductImage {
  id: string;
  originalUrl: string;
  processedUrl: string;
  thumbnailUrl: string;
  order: number;
  metadata?: Record<string, unknown>;
}

export interface ProductsResponse {
  products: Product[];
  pagination: {
    page: number;
    limit: number;
    total: number;
    totalPages: number;
  };
}

export interface ProductFilters {
  page?: number;
  limit?: number;
  status?: Product['status'];
  category?: string;
  search?: string;
  sortBy?: 'createdAt' | 'updatedAt' | 'name' | 'price';
  sortOrder?: 'asc' | 'desc';
}

export interface CreateProductData {
  name: string;
  description?: string;
  price: string;
  sku?: string;
  category: string;
  brand?: string;
  size?: string;
  color?: string;
  condition: Product['condition'];
  status?: Product['status'];
}

export interface Category {
  name: string;
  count: number;
}

export const productService = {
  async getProducts(filters: ProductFilters = {}): Promise<ProductsResponse> {
    const params = new URLSearchParams();
    Object.entries(filters).forEach(([key, value]) => {
      if (value !== undefined && value !== null && value !== '') {
        params.append(key, value.toString());
      }
    });
    
    const response = await api.get(`/api/products?${params.toString()}`);
    const data = response.data.data;
    
    // Ensure price is a number for all products
    if (data.products) {
      data.products = data.products.map((product: any) => ({
        ...product,
        price: typeof product.price === 'string' ? parseFloat(product.price) : product.price
      }));
    }
    
    return data;
  },

  async getProductById(id: string): Promise<Product> {
    const response = await api.get(`/api/products/${id}`);
    const product = response.data.data;
    
    // Ensure price is a number
    if (product && typeof product.price === 'string') {
      product.price = parseFloat(product.price);
    }
    
    return product;
  },

  async createProduct(data: CreateProductData): Promise<Product> {
    console.log('📤 productService.createProduct called with data:', {
      name: data.name,
      price: data.price,
      category: data.category,
      condition: data.condition,
      status: data.status,
      hasSku: !!data.sku,
      hasBrand: !!data.brand,
      hasDescription: !!data.description
    });

    const response = await api.post('/api/products', data);
    console.log('✅ productService.createProduct API response:', {
      success: response.data.success,
      productId: response.data.data?.id,
      productName: response.data.data?.name,
      imagesCount: response.data.data?.images?.length || 0,
      status: response.status
    });

    const product = response.data.data;
    
    // Ensure price is a number
    if (product && typeof product.price === 'string') {
      product.price = parseFloat(product.price);
    }
    
    return product;
  },

  async updateProduct(id: string, data: Partial<CreateProductData>): Promise<Product> {
    const response = await api.put(`/api/products/${id}`, data);
    const product = response.data.data;
    
    // Ensure price is a number
    if (product && typeof product.price === 'string') {
      product.price = parseFloat(product.price);
    }
    
    return product;
  },

  async updateProductStatus(id: string, status: Product['status']): Promise<Product> {
    const response = await api.patch(`/api/products/${id}/status`, { status });
    const product = response.data.data;
    
    // Ensure price is a number
    if (product && typeof product.price === 'string') {
      product.price = parseFloat(product.price);
    }
    
    return product;
  },

  async deleteProduct(id: string): Promise<void> {
    await api.delete(`/api/products/${id}`);
  },

  async getCategories(): Promise<Category[]> {
    const response = await api.get('/api/products/categories');
    return response.data.data;
  }
};

export interface Partner {
  id: string;
  name: string;
  email: string;
  phone: string;
  document: string;
  documentType: 'CPF' | 'CNPJ';
  description?: string;
  logo?: string;
  hasPhysicalStore: boolean;
  // Fields for public storefront (will be added via migration)
  slug?: string;
  publicDescription?: string;
  isPublicActive?: boolean;
  publicBanner?: string;
  publicLogo?: string;
  whatsappNumber?: string;
  publicEmail?: string;
  businessHours?: Record<string, unknown>;
  socialLinks?: Record<string, unknown>;
  pixKey?: string;
  isActive: boolean;
  address?: {
    id: string;
    street: string;
    number: string;
    complement?: string;
    neighborhood: string;
    city: string;
    state: string;
    zipCode: string;
  };
  createdAt: string;
  updatedAt: string;
}

export interface UpdatePartnerData {
  name?: string;
  email?: string;
  phone?: string;
  document?: string;
  documentType?: 'CPF' | 'CNPJ';
  description?: string;
  slug?: string;
  publicDescription?: string;
  isPublicActive?: boolean;
  hasPhysicalStore?: boolean;
  whatsappNumber?: string;
  publicEmail?: string;
  businessHours?: Record<string, unknown>;
  socialLinks?: Record<string, unknown>;
  pixKey?: string;
  address?: {
    street: string;
    number: string;
    complement?: string;
    neighborhood: string;
    city: string;
    state: string;
    zipCode: string;
  } | null;
}

export const partnerService = {
  async getCurrentPartner(): Promise<Partner> {
    const response = await api.get('/api/dashboard/partner');
    return response.data.data;
  },

  async updateCurrentPartner(data: UpdatePartnerData): Promise<Partner> {
    const response = await api.put('/api/dashboard/partner', data);
    return response.data.data;
  },

  async getPartnerById(id: string): Promise<Partner> {
    const response = await api.get(`/api/partners/${id}`);
    return response.data.data;
  },

  async updatePartner(id: string, data: UpdatePartnerData): Promise<Partner> {
    const response = await api.put(`/api/partners/${id}`, data);
    return response.data.data;
  },

  async uploadLogo(formData: FormData): Promise<Partner> {
    const response = await api.put('/api/partners/logo', formData, {
      headers: {
        'Content-Type': 'multipart/form-data',
      },
    });
    return response.data.data;
  }
};

export interface PromoterProfile {
  id: string;
  userId: string;
  businessName: string;
  territory?: string;
  specialization?: string;
  tier: 'BRONZE' | 'SILVER' | 'GOLD' | 'PLATINUM';
  commissionRate: number;
  invitationQuota: number;
  invitationsUsed: number;
  totalCommissionsEarned: number;
  totalPartnersInvited: number;
  successfulInvitations: number;
  isActive: boolean;
  approvedAt?: string;
  user: {
    id: string;
    name: string;
    email: string;
    role: string;
  };
  monthlyCommissions?: number;
  createdAt: string;
  updatedAt: string;
}

export interface UpdatePromoterData {
  businessName?: string;
  territory?: string;
  specialization?: string;
  bio?: string;
  phone?: string;
<<<<<<< HEAD
  whatsappNumber?: string;
=======
>>>>>>> f79bbb52
  pixKey?: string;
  bankName?: string;
  bankAgency?: string;
  bankAccount?: string;
  notificationSettings?: {
    newPartner?: boolean;
    newSale?: boolean;
    commission?: boolean;
    events?: boolean;
  };
}

export const promoterService = {
  async getProfile(): Promise<PromoterProfile> {
    const response = await api.get('/api/promoter/profile');
    // Handle different response formats
    return response.data.data || response.data;
  },

  async createProfile(data: {
    businessName: string;
<<<<<<< HEAD
    territory?: string;
    specialization?: string;
    phone?: string;
    whatsappNumber?: string;
    pixKey?: string;
=======
    territory: string;
    specialization: string;
>>>>>>> f79bbb52
  }): Promise<PromoterProfile> {
    // Use the apply endpoint for new promoter applications
    const response = await api.post('/api/promoter/apply', data);
    // Handle different response formats
    return response.data.promoter || response.data.data || response.data;
  },

  async updateProfile(data: UpdatePromoterData): Promise<PromoterProfile> {
    const response = await api.put('/api/promoter/profile', data);
    // Handle different response formats  
    return response.data.promoter || response.data.data || response.data;
  },

  async getAnalytics(): Promise<any> {
    const response = await api.get('/api/promoter/analytics');
    // Handle different response formats
    return response.data.data || response.data;
  }
};

// Dashboard and Admin Services
export interface AdminStats {
  overview: {
    totalUsers: number;
    totalPartners: number;
    totalProducts: number;
    totalSales: number;
    totalRevenue: number;
    activeUsers: number;
    activePartners: number;
  };
  monthlyMetrics: {
    newUsers: number;
    newPartners: number;
    newProducts: number;
    sales: number;
    revenue: number;
  };
  growth: {
    userGrowthRate: number;
    partnerGrowthRate: number;
    userGrowthLastWeek: number;
    partnerGrowthLastWeek: number;
  };
  distributions: {
    productsByStatus: Record<string, number>;
    usersByRole: Record<string, number>;
  };
  topPartners: Array<{
    id: string;
    name: string;
    productCount: number;
  }>;
}

export interface PartnerStats {
  partner: {
    name: string;
    email: string;
    userCount: number;
  };
  overview: {
    totalProducts: number;
    availableProducts: number;
    soldProducts: number;
    reservedProducts: number;
    totalRevenue: number;
    averagePrice: number;
  };
  monthlyMetrics: {
    soldThisMonth: number;
    revenue: number;
    salesGrowth: number;
  };
  weeklyMetrics: {
    newProducts: number;
  };
  productDistribution: {
    byCategory: Record<string, number>;
    byCondition: Record<string, number>;
  };
  topSellingCategories: Array<{
    category: string;
    count: number;
    revenue: number;
  }>;
  recentSales: Array<{
    id: string;
    name: string;
    price: string;
    soldAt: string;
    image: string | null;
  }>;
}

export interface SalesData {
  period: string;
  totalSales: number;
  totalRevenue: number;
  averageOrderValue: number;
  dailySales: Record<string, { count: number; revenue: number }>;
  categorySales: Record<string, { count: number; revenue: number }>;
  salesTrend: Array<{
    date: string;
    count: number;
    revenue: number;
  }>;
}

export const adminService = {
  async getStats(): Promise<AdminStats> {
    const response = await api.get('/api/admin/stats');
    return response.data.data;
  },

  async getUserStats(period: string = '30d') {
    const response = await api.get('/api/admin/users/stats', { params: { period } });
    return response.data.data;
  },

  async getPartnerStats() {
    const response = await api.get('/api/admin/partners/stats');
    return response.data.data;
  },

  async getProductStats() {
    const response = await api.get('/api/admin/products/stats');
    return response.data.data;
  },

  async getSalesStats(period: string = '30d'): Promise<SalesData> {
    const response = await api.get('/api/admin/sales/stats', { params: { period } });
    return response.data.data;
  }
};

export const dashboardService = {
  async getStats(): Promise<PartnerStats> {
    console.log('dashboardService.getStats - Making API request to /api/dashboard/stats');
    try {
      const response = await api.get('/api/dashboard/stats');
      console.log('dashboardService.getStats - API response:', {
        status: response.status,
        statusText: response.statusText,
        data: response.data
      });
      return response.data.data;
    } catch (error: any) {
      console.error('dashboardService.getStats - API error:', {
        message: error.message,
        response: error.response,
        status: error.response?.status,
        data: error.response?.data
      });
      throw error;
    }
  },

  async getSalesHistory(params: {
    period?: string;
    page?: number;
    limit?: number;
  } = {}) {
    const response = await api.get('/api/dashboard/sales', { params });
    return response.data.data;
  },

  async getProductStats() {
    const response = await api.get('/api/dashboard/products/stats');
    return response.data.data;
  },

  async getCustomerInsights() {
    const response = await api.get('/api/dashboard/insights/customers');
    return response.data.data;
  }
};

export const databaseService = {
  async getStats() {
    const response = await api.get('/api/database/stats');
    return response.data.data;
  }
};

// PIX Transactions Service
export interface PixTransaction {
  id: string;
  transactionCode: string;
  partnerId: string;
  productId: string;
  pixKey: string;
  amount: number;
  merchantName: string;
  merchantCity: string;
  status: 'PENDING' | 'PAID' | 'EXPIRED' | 'CANCELLED' | 'REFUNDED';
  customerId?: string;
  customerEmail?: string;
  customerPhone?: string;
  pixPayload: string;
  qrCodeUrl?: string;
  orderId?: string;
  createdAt: string;
  expiresAt?: string;
  paidAt?: string;
  cancelledAt?: string;
  metadata?: any;
  product?: {
    id: string;
    name: string;
    price: number;
    sku?: string;
  };
  partner?: {
    id: string;
    name: string;
  };
  customer?: {
    id: string;
    name: string;
    email: string;
  };
  order?: {
    id: string;
    orderNumber: string;
  };
}

export interface CreatePixTransactionData {
  transactionCode: string;
  productId: string;
  pixKey: string;
  amount: number;
  merchantName: string;
  merchantCity: string;
  pixPayload: string;
  customerEmail?: string;
  customerPhone?: string;
  expiresIn?: number; // in minutes
}

export interface UpdatePixTransactionStatusData {
  status: 'PENDING' | 'PAID' | 'EXPIRED' | 'CANCELLED' | 'REFUNDED';
  orderId?: string;
}

export interface ListPixTransactionsParams {
  status?: 'PENDING' | 'PAID' | 'EXPIRED' | 'CANCELLED' | 'REFUNDED';
  productId?: string;
  customerId?: string;
  startDate?: string;
  endDate?: string;
}

export const pixTransactionService = {
  // Create a new PIX transaction
  async createPixTransaction(data: CreatePixTransactionData): Promise<PixTransaction> {
    console.log('Create a new PIX transaction');
    const response = await api.post('/api/pix-transactions', data);
    return response.data.transaction;
  },

  // Get PIX transaction by code
  async getPixTransaction(transactionCode: string): Promise<PixTransaction> {
    const response = await api.get(`/api/pix-transactions/${transactionCode}`);
    return response.data.transaction;
  },

  // Update PIX transaction status
  async updatePixTransactionStatus(
    transactionCode: string, 
    data: UpdatePixTransactionStatusData
  ): Promise<PixTransaction> {
    const response = await api.patch(`/api/pix-transactions/${transactionCode}/status`, data);
    return response.data.transaction;
  },

  // List PIX transactions for authenticated partner
  async listPartnerPixTransactions(params?: ListPixTransactionsParams): Promise<PixTransaction[]> {
    const response = await api.get('/api/pix-transactions/partner/list', { params });
    return response.data.transactions;
  },

  // Expire old transactions (admin)
  async expireOldTransactions(): Promise<{ expiredCount: number }> {
    const response = await api.post('/api/pix-transactions/admin/expire');
    return response.data;
  }
};<|MERGE_RESOLUTION|>--- conflicted
+++ resolved
@@ -543,10 +543,7 @@
   specialization?: string;
   bio?: string;
   phone?: string;
-<<<<<<< HEAD
   whatsappNumber?: string;
-=======
->>>>>>> f79bbb52
   pixKey?: string;
   bankName?: string;
   bankAgency?: string;
@@ -568,16 +565,11 @@
 
   async createProfile(data: {
     businessName: string;
-<<<<<<< HEAD
     territory?: string;
     specialization?: string;
     phone?: string;
     whatsappNumber?: string;
     pixKey?: string;
-=======
-    territory: string;
-    specialization: string;
->>>>>>> f79bbb52
   }): Promise<PromoterProfile> {
     // Use the apply endpoint for new promoter applications
     const response = await api.post('/api/promoter/apply', data);
